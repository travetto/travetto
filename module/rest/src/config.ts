--- conflicted
+++ resolved
@@ -20,12 +20,8 @@
     active: boolean;
     origins?: string[],
     methods?: Method[],
-<<<<<<< HEAD
-    headers?: string[]
-=======
     headers?: string[],
     credentials?: boolean
->>>>>>> 34719813
   } = {
       active: false
     };
